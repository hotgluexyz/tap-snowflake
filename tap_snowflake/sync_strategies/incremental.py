#!/usr/bin/env python3
# pylint: disable=duplicate-code

import pendulum
import singer
from singer import metadata
import tap_snowflake.sync_strategies.common as common

LOGGER = singer.get_logger('tap_snowflake')

BOOKMARK_KEYS = {'replication_key', 'replication_key_value', 'version'}

def sync_table(snowflake_conn, catalog_entry, state, columns, config={}):
    """Sync table incrementally"""
    common.whitelist_bookmark_keys(BOOKMARK_KEYS, catalog_entry.tap_stream_id, state)

    config = snowflake_conn.connection_config
    catalog_metadata = metadata.to_map(catalog_entry.metadata)
    stream_metadata = catalog_metadata.get((), {})

    replication_key = catalog_entry.to_dict().get('replication_key')


    if config.get("table_selection"):
        tables = config['table_selection']
        table = next((x for x in tables if x.get('name') == catalog_entry.table), None)

        if table:
            replication_key_metadata = table['replication_key']

    replication_key_state = singer.get_bookmark(state,
                                                catalog_entry.tap_stream_id,
                                                'replication_key')

<<<<<<< HEAD
    replication_key_value = None
    if config.get("start_date"):
        start_date = pendulum.parse(config.get("start_date"))
        start_date = start_date.strftime("%Y-%m-%d %H:%M:%S")
        replication_key_value = start_date
    elif replication_key == replication_key_state:
=======
    replication_key_value = config.get("start_date")
    LOGGER.info(f"Got start_date from config {replication_key_value}")

    if replication_key_metadata == replication_key_state:
>>>>>>> cefa6d51
        replication_key_value = singer.get_bookmark(state,
                                                    catalog_entry.tap_stream_id,
                                                    'replication_key_value')
        LOGGER.info(f"Got start_date from state {replication_key_value}")
    else:
        state = singer.write_bookmark(state,
                                      catalog_entry.tap_stream_id,
                                      'replication_key',
                                      replication_key_metadata)
        state = singer.clear_bookmark(state, catalog_entry.tap_stream_id, 'replication_key_value')

    stream_version = common.get_stream_version(catalog_entry.tap_stream_id, state)
    state = singer.write_bookmark(state,
                                  catalog_entry.tap_stream_id,
                                  'version',
                                  stream_version)

    activate_version_message = singer.ActivateVersionMessage(
        stream=catalog_entry.stream,
        version=stream_version
    )

    singer.write_message(activate_version_message)

    select_sql = common.generate_select_sql(catalog_entry, columns, snowflake_conn)
    params = {}

    with snowflake_conn.connect_with_backoff() as open_conn:
        with open_conn.cursor() as cur:
            select_sql = common.generate_select_sql(catalog_entry, columns, snowflake_conn)
            params = {}

            if replication_key_value is not None:
                if catalog_entry.schema.properties[replication_key].format == 'date-time':
                    replication_key_value = pendulum.parse(replication_key_value)

                # pylint: disable=duplicate-string-formatting-argument
                select_sql += ' WHERE "{}" > \'{}\' ORDER BY "{}" ASC'.format(
                    replication_key,
                    replication_key_value,
                    replication_key)

            elif replication_key_metadata is not None:
                select_sql += ' ORDER BY "{}" ASC'.format(replication_key_metadata)

            common.sync_query(cur,
                              catalog_entry,
                              state,
                              select_sql,
                              columns,
                              stream_version,
                              params,
                              replication_method="INCREMENTAL")<|MERGE_RESOLUTION|>--- conflicted
+++ resolved
@@ -32,19 +32,10 @@
                                                 catalog_entry.tap_stream_id,
                                                 'replication_key')
 
-<<<<<<< HEAD
-    replication_key_value = None
-    if config.get("start_date"):
-        start_date = pendulum.parse(config.get("start_date"))
-        start_date = start_date.strftime("%Y-%m-%d %H:%M:%S")
-        replication_key_value = start_date
-    elif replication_key == replication_key_state:
-=======
     replication_key_value = config.get("start_date")
     LOGGER.info(f"Got start_date from config {replication_key_value}")
 
     if replication_key_metadata == replication_key_state:
->>>>>>> cefa6d51
         replication_key_value = singer.get_bookmark(state,
                                                     catalog_entry.tap_stream_id,
                                                     'replication_key_value')
