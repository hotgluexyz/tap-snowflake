--- conflicted
+++ resolved
@@ -186,8 +186,8 @@
         schema = common.escape(config.get('schema'))
         tables = config.get('table_selection')
         # we need to build it up database.schema.table
-<<<<<<< HEAD
-        tables = [f"{dbname}.{schema}.{t.get('name')}" for t in tables]
+        tables = [f"{dbname}.{schema}.{common.escape(t.get('name'))}" for t in tables]
+
     
     # confirm warehouse exists and is active
     warehouses = snowflake_conn.query("SHOW WAREHOUSES;")
@@ -197,11 +197,6 @@
     elif warehouse[0].get("state") == "SUSPENDED":
         raise Exception(f"Warehouse {config.get('warehouse')} is not active, state: SUSPENDED")
 
-    # if warehouse exist get table columns
-=======
-        tables = [f"{dbname}.{schema}.{common.escape(t.get('name'))}" for t in tables]
-
->>>>>>> b2b2f91d
     sql_columns = get_table_columns(snowflake_conn, tables)
 
     table_info = {}
