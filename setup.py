#!/usr/bin/env python

from setuptools import setup

with open('README.md') as f:
    long_description = f.read()

setup(name='pipelinewise-tap-snowflake',
      version='3.1.0',
      description='Singer.io tap for extracting data from Snowflake - PipelineWise compatible',
      long_description=long_description,
      long_description_content_type='text/markdown',
      author="TransferWise",
      url='https://github.com/transferwise/pipelinewise-tap-snowflake',
      classifiers=[
          'License :: OSI Approved :: Apache Software License',
          'Programming Language :: Python :: 3 :: Only'
      ],
      py_modules=['tap_snowflake'],
      install_requires=[
            'certifi==2022.9.24',
            'cryptography==38.0.4; python_version == "3.7"',
            'pyOpenSSL==22.1.0',
            'pipelinewise-singer-python==1.*',
            'requests==2.22.0',
<<<<<<< HEAD
            'snowflake-connector-python~=2.0.4; python_version == "3.7"',
            'snowflake-connector-python~=3.4.0; python_version == "3.10"',
            'pendulum==1.2.0'
=======
            'numpy<1.24.0', 
            'snowflake-connector-python~=2.0.4; python_version == "3.7"',
            'snowflake-connector-python[pandas]~=3.4.0; python_version == "3.10"',
            'pendulum==1.2.0',
>>>>>>> 1db2bd85
      ],
      extras_require={
          'test': [
            'pylint==2.8.*',
            'pytest==6.2.*',
            'pytest-cov==2.12.*',
            'unify==0.5'
          ]
      },
      entry_points='''
          [console_scripts]
          tap-snowflake=tap_snowflake:main
      ''',
      packages=['tap_snowflake', 'tap_snowflake.sync_strategies'],
)<|MERGE_RESOLUTION|>--- conflicted
+++ resolved
@@ -23,16 +23,9 @@
             'pyOpenSSL==22.1.0',
             'pipelinewise-singer-python==1.*',
             'requests==2.22.0',
-<<<<<<< HEAD
             'snowflake-connector-python~=2.0.4; python_version == "3.7"',
             'snowflake-connector-python~=3.4.0; python_version == "3.10"',
             'pendulum==1.2.0'
-=======
-            'numpy<1.24.0', 
-            'snowflake-connector-python~=2.0.4; python_version == "3.7"',
-            'snowflake-connector-python[pandas]~=3.4.0; python_version == "3.10"',
-            'pendulum==1.2.0',
->>>>>>> 1db2bd85
       ],
       extras_require={
           'test': [
